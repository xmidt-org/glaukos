--- conflicted
+++ resolved
@@ -21,18 +21,16 @@
 	"crypto/sha1" // nolint:gosec
 	"errors"
 	"fmt"
+	"net/http"
 	"os"
+	"time"
 
 	"github.com/gorilla/mux"
 	"github.com/justinas/alice"
 	"github.com/spf13/pflag"
 	"github.com/spf13/viper"
 
-<<<<<<< HEAD
 	"github.com/go-kit/kit/log"
-=======
-	"github.com/InVisionApp/go-health"
->>>>>>> a19b5f3a
 	"github.com/xmidt-org/arrange"
 	"github.com/xmidt-org/arrange/arrangehttp"
 	"github.com/xmidt-org/bascule/basculehttp"
@@ -81,19 +79,12 @@
 	}
 
 	app := fx.New(
-<<<<<<< HEAD
 		fx.Supply(v),
 		arrange.ForViper(v),
-=======
-		xlog.Logger(),
-		arrange.Supply(v),
->>>>>>> a19b5f3a
 		fx.Supply(eventmetrics.GetLogger),
-		webhookClient.ProvideMetrics(),
 		eventmetrics.Provide(),
 		touchhttp.Provide(),
 		touchstone.Provide(),
-<<<<<<< HEAD
 		arrangehttp.Server{
 			Key: "servers.health",
 			Invoke: arrange.Invoke{
@@ -106,13 +97,10 @@
 		}.Provide(),
 		arrangehttp.Server{Key: "servers.metrics"}.Provide(),
 		arrangehttp.Server{Key: "servers.primary"}.Provide(),
-=======
 		webhookClient.Provide(),
->>>>>>> a19b5f3a
 		fx.Provide(
 			ProvideConsts,
 			arrange.UnmarshalKey("prometheus", touchstone.Config{}),
-<<<<<<< HEAD
 			arrange.UnmarshalKey("log", sallust.Config{}),
 			func(config sallust.Config) (*zap.Logger, error) {
 				return config.Build()
@@ -122,14 +110,6 @@
 					Zap: logger,
 				}
 			},
-=======
-			xlog.Unmarshal("log"),
-			xloghttp.ProvideStandardBuilders,
-			xhttpserver.Unmarshal{Key: "servers.primary", Optional: true}.Annotated(),
-			xhttpserver.Unmarshal{Key: "servers.metrics", Optional: true}.Annotated(),
-			xhttpserver.Unmarshal{Key: "servers.health", Optional: true}.Annotated(),
-			xhealth.Unmarshal("health"),
->>>>>>> a19b5f3a
 			arrange.UnmarshalKey("webhook", WebhookConfig{}),
 			arrange.UnmarshalKey("secret", SecretConfig{}),
 			func(config WebhookConfig) webhookClient.SecretGetter {
@@ -160,19 +140,11 @@
 					Request:         config.Request,
 				}
 			},
-<<<<<<< HEAD
-			determineTokenAcquirer,
-			webhookClient.NewProvideMeasures,
-			webhookClient.NewBasicRegisterer,
-			func(l fx.Lifecycle, r *webhookClient.BasicRegisterer, c WebhookConfig, m *webhookClient.Measures, logger log.Logger) (*webhookClient.PeriodicRegisterer, error) {
-				return webhookClient.NewPeriodicRegisterer(r, c.RegistrationInterval, logger, m)
-=======
 			fx.Annotated{
 				Name: "periodic_registration_interval",
 				Target: func(config WebhookConfig) time.Duration {
 					return config.RegistrationInterval
 				},
->>>>>>> a19b5f3a
 			},
 			determineTokenAcquirer,
 		),
