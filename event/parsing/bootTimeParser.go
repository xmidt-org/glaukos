--- conflicted
+++ resolved
@@ -113,13 +113,8 @@
 		return restartTime, nil
 	}
 
-<<<<<<< HEAD
-	err = errors.New("failed to get restart time")
+	err = errRestartTime
 	level.Error(b.Logger).Log(xlog.ErrorKey(), err)
-=======
-	err = errRestartTime
-	logging.Error(b.Logger).Log(logging.MessageKey(), err)
->>>>>>> f873f8ff
 	return -1, err
 
 }
