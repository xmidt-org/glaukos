package parsing

import (
	"encoding/json"
	"errors"
	"fmt"
	"io/ioutil"
	"net/http"

	"github.com/go-kit/kit/log"
<<<<<<< HEAD
	"github.com/sony/gobreaker"
=======
	"github.com/go-kit/kit/log/level"
>>>>>>> 1de8afdc
	"github.com/xmidt-org/bascule/acquire"
	"github.com/xmidt-org/themis/xlog"
	"github.com/xmidt-org/webpa-common/xhttp"
)

type CodexClient struct {
	Address string
	Auth    acquire.Acquirer

	retryOptions xhttp.RetryOptions
	client       *http.Client
	cb           *gobreaker.CircuitBreaker
	logger       log.Logger
}

// Event is the struct that codex query results will be unmarshalled into.
type Event struct {
	MsgType         int               `json:"msg_type"`
	Source          string            `json:"source"`
	Dest            string            `json:"dest,omitempty"`
	TransactionUUID string            `json:"transaction_uuid,omitempty"`
	ContentType     string            `json:"content_type,omitempty"`
	Metadata        map[string]string `json:"metadata"`
	Payload         string            `json:"payload,omitempty"`
	BirthDate       int64             `json:"birth_date"`
	PartnerIDs      []string          `json:"partner_ids,omitempty"`
}

// GetEvents queries codex for events related to a device.
func (c *CodexClient) GetEvents(device string) []Event {
	eventList := make([]Event, 0)

	request, err := buildGetRequest(fmt.Sprintf("%s/api/v1/device/%s/events", c.Address, device), c.Auth)
	if err != nil {
		level.Error(c.logger).Log(xlog.ErrorKey(), err, xlog.MessageKey(), "failed to build request")
		return eventList
	}

	status, data, err := c.doRequest(request)
	if err != nil {
		level.Error(c.logger).Log(xlog.ErrorKey(), err, xlog.MessageKey(), "failed to complete request")
		return eventList
	}

	if status != 200 {
		level.Error(c.logger).Log("status", status, xlog.MessageKey(), "non 200", "url", request.URL)
		return eventList
	}

	if err = json.Unmarshal(data, &eventList); err != nil {
		level.Error(c.logger).Log(xlog.ErrorKey(), err, xlog.MessageKey(), "failed to read body")
		return eventList
	}

	return eventList
}

func (c *CodexClient) doRequest(request *http.Request) (int, []byte, error) {
	f := func(req *http.Request) (*http.Response, error) {
		body, err := c.cb.Execute(func() (interface{}, error) {
			fmt.Println("inside woot")
			return c.client.Do(req)
		})

		if err != nil {
			return nil, err
		}

		b, ok := body.(*http.Response)

		if !ok {
			return nil, errors.New("failed to convert body to http response")
		}

		return b, nil

	}
	response, err := xhttp.RetryTransactor(c.retryOptions, f)(request)
	if err != nil {
		level.Error(c.logger).Log(xlog.ErrorKey(), err, xlog.MessageKey(), "RetryTransactor failed")
		return 0, []byte{}, err
	}

	data, err := ioutil.ReadAll(response.Body)
	response.Body.Close()
	if err != nil {
		level.Error(c.logger).Log(xlog.ErrorKey(), err, xlog.MessageKey(), "failed to read body")
		return 0, []byte{}, err
	}

	return response.StatusCode, data, nil
}

func buildGetRequest(address string, auth acquire.Acquirer) (*http.Request, error) {
	request, err := http.NewRequest(http.MethodGet, address, nil)
	if err != nil {
		return nil, err
	}

	if err := acquire.AddAuth(request, auth); err != nil {
		return nil, err
	}

	return request, nil
}<|MERGE_RESOLUTION|>--- conflicted
+++ resolved
@@ -8,11 +8,8 @@
 	"net/http"
 
 	"github.com/go-kit/kit/log"
-<<<<<<< HEAD
+	"github.com/go-kit/kit/log/level"
 	"github.com/sony/gobreaker"
-=======
-	"github.com/go-kit/kit/log/level"
->>>>>>> 1de8afdc
 	"github.com/xmidt-org/bascule/acquire"
 	"github.com/xmidt-org/themis/xlog"
 	"github.com/xmidt-org/webpa-common/xhttp"
@@ -73,7 +70,6 @@
 func (c *CodexClient) doRequest(request *http.Request) (int, []byte, error) {
 	f := func(req *http.Request) (*http.Response, error) {
 		body, err := c.cb.Execute(func() (interface{}, error) {
-			fmt.Println("inside woot")
 			return c.client.Do(req)
 		})
 
