--- conflicted
+++ resolved
@@ -43,20 +43,14 @@
 )
 
 var (
-<<<<<<< HEAD
 	errWrongEventValidatorKey = errors.New("not an event validator key")
 	errWrongCycleValidatorKey = errors.New("not a cycle validator key")
 	errNonExistentKey         = errors.New("key does not exist")
+	errNilRebootHistogram     = errors.New("reboot_to_manageable histogram cannot be nil")
+	errNilBootHistogram       = errors.New("boot_to_manageable histogram cannot be nil")
 )
 
 // RebootParserConfig contains the information for which validators should be created.
-=======
-	errNilRebootHistogram = errors.New("reboot_to_manageable histogram cannot be nil")
-	errNilBootHistogram   = errors.New("boot_to_manageable histogram cannot be nil")
-)
-
-// RebootParserConfig is the config for the reboot duration parser.
->>>>>>> eb74e25b
 type RebootParserConfig struct {
 	EventValidators []EventValidationConfig
 	CycleValidators []CycleValidationConfig
@@ -97,28 +91,21 @@
 	Logger *zap.Logger `name:"reboot_parser_logger"`
 }
 
+type ValidatorsIn struct {
+	fx.In
+	EventValidator       validation.Validator
+	LastCycleValidator   history.CycleValidator `name:"last_cycle_validator"`
+	RebootCycleValidator history.CycleValidator `name:"reboot_cycle_validator"`
+}
+
 type RebootParserIn struct {
 	fx.In
-<<<<<<< HEAD
-	BootCycleValidator   history.CycleValidator `name:"boot_cycle_validator"`
-	RebootCycleValidator history.CycleValidator `name:"reboot_cycle_validator"`
-	EventValidator       validation.Validator
-	Logger               *zap.Logger
-	Measures             Measures
-	CodexClient          *events.CodexClient
-=======
 	Name             string               `name:"reboot_parser_name"`
 	Logger           *zap.Logger          `name:"reboot_parser_logger"`
 	ParserValidators []ParserValidator    `group:"reboot_parser_validators"`
 	Calculators      []DurationCalculator `group:"duration_calculators"`
 	Measures         Measures
 	CodexClient      *events.CodexClient
-}
-
-type CalculatorsIn struct {
-	fx.In
-	Calculators []DurationCalculator `group:"duration_calculators"`
->>>>>>> eb74e25b
 }
 
 // Provide bundles everything needed for setting up all of the event objects
@@ -133,16 +120,9 @@
 		fx.Provide(
 			arrange.UnmarshalKey("rebootDurationParser", RebootParserConfig{}),
 			fx.Annotated{
-<<<<<<< HEAD
-				Name: "boot_cycle_validator",
-				Target: func(config RebootParserConfig) (history.CycleValidator, error) {
-					return createCycleValidators(config.CycleValidators, enums.BootTime)
-				},
-			},
-			fx.Annotated{
-				Name: "reboot_cycle_validator",
-				Target: func(config RebootParserConfig) (history.CycleValidator, error) {
-					return createCycleValidators(config.CycleValidators, enums.Reboot)
+				Name: "reboot_parser_name",
+				Target: func() string {
+					return "reboot_duration_parser"
 				},
 			},
 			func(config RebootParserConfig) (validation.Validator, error) {
@@ -153,10 +133,20 @@
 						return nil, err
 					}
 					validators = append(validators, validator)
-=======
-				Name: "reboot_parser_name",
-				Target: func() string {
-					return "reboot_duration_parser"
+				}
+
+				return validators, nil
+			},
+			fx.Annotated{
+				Name: "last_cycle_validator",
+				Target: func(config RebootParserConfig) (history.CycleValidator, error) {
+					return createCycleValidators(config.CycleValidators, enums.BootTime)
+				},
+			},
+			fx.Annotated{
+				Name: "reboot_cycle_validator",
+				Target: func(config RebootParserConfig) (history.CycleValidator, error) {
+					return createCycleValidators(config.CycleValidators, enums.Reboot)
 				},
 			},
 			fx.Annotated{
@@ -164,22 +154,6 @@
 				Target: func(parserName RebootParserNameIn, logger *zap.Logger) *zap.Logger {
 					return logger.With(zap.String("parser", parserName.Name))
 				},
-			},
-			createEventValidator,
-			func(config RebootParserConfig) history.CycleValidator {
-				validators := []history.CycleValidator{
-					history.TransactionUUIDValidator(),
-					history.MetadataValidator(config.MetadataValidators, true),
-					history.SessionOnlineValidator(func(events []interpreter.Event, id string) bool {
-						return false
-					}),
-					history.SessionOfflineValidator(func(events []interpreter.Event, id string) bool {
-						return false
-					}),
->>>>>>> eb74e25b
-				}
-
-				return validators, nil
 			},
 		),
 	)
@@ -200,20 +174,10 @@
 		fx.Annotated{
 			Group: "parsers",
 			Target: func(parserIn RebootParserIn) queue.Parser {
-<<<<<<< HEAD
-				name := "reboot_duration_parser"
-				logger := parserIn.Logger.With(zap.String("parser", name))
-=======
->>>>>>> eb74e25b
 				comparators := history.Comparators([]history.Comparator{
 					history.OlderBootTimeComparator(),
 				})
 
-<<<<<<< HEAD
-				rebootEventFinder := history.LastSessionFinder(validation.DestinationValidator(rebootPendingEventType))
-				parserValidators := createParserValidators(parserIn, logger)
-=======
->>>>>>> eb74e25b
 				return &RebootDurationParser{
 					name:                 parserIn.Name,
 					relevantEventsParser: history.LastCycleToCurrentParser(comparators),
@@ -228,26 +192,6 @@
 	)
 }
 
-<<<<<<< HEAD
-func createParserValidators(parserIn RebootParserIn, logger *zap.Logger) []ParserValidator {
-	rebootEventFinder := history.LastSessionFinder(validation.DestinationValidator(rebootPendingEventType))
-	parserValidators := []ParserValidator{
-		&parserValidator{
-			cycleParser:     history.LastCycleParser(nil),
-			cycleValidator:  parserIn.BootCycleValidator,
-			eventsValidator: parserIn.EventValidator,
-			shouldActivate: func(_ []interpreter.Event, _ interpreter.Event) bool {
-				return true
-			},
-			eventsValidationCallback: func(event interpreter.Event, valid bool, err error) {
-				if !valid {
-					logEventError(logger, parserIn.Measures.EventErrorTags, err, event)
-				}
-			},
-			cycleValidationCallback: func(valid bool, err error) {
-				if !valid {
-					logCycleErr(err, parserIn.Measures.BootCycleErrorTags, logger)
-=======
 func provideDurationCalculators() fx.Option {
 	return fx.Provide(
 		createBootDurationCallback,
@@ -272,9 +216,9 @@
 	return fx.Provide(
 		fx.Annotated{
 			Group: "reboot_parser_validators",
-			Target: func(lastCycleValidator history.CycleValidator, eventValidator validation.Validator, loggerIn RebootLoggerIn, m Measures) ParserValidator {
+			Target: func(validatorsIn ValidatorsIn, loggerIn RebootLoggerIn, m Measures) ParserValidator {
 				cycleValidation := cycleValidation{
-					validator: lastCycleValidator,
+					validator: validatorsIn.LastCycleValidator,
 					parser:    history.LastCycleParser(nil),
 					callback: func(event interpreter.Event, valid bool, err error) {
 						if !valid {
@@ -284,13 +228,12 @@
 				}
 
 				eventValidation := eventValidation{
-					validator: eventValidator,
+					validator: validatorsIn.EventValidator,
 					callback: func(event interpreter.Event, valid bool, err error) {
 						if !valid {
 							logEventError(loggerIn.Logger, m.EventErrorTags, err, event)
 						}
 					},
->>>>>>> eb74e25b
 				}
 
 				return NewParserValidator(
@@ -302,33 +245,18 @@
 				)
 			},
 		},
-<<<<<<< HEAD
-		&parserValidator{
-			cycleParser:    history.RebootParser(nil),
-			cycleValidator: parserIn.RebootCycleValidator,
-			shouldActivate: func(events []interpreter.Event, currentEvent interpreter.Event) bool {
-				if _, err := rebootEventFinder.Find(events, currentEvent); err != nil {
-					return false
-				}
-				return true
-			},
-			cycleValidationCallback: func(valid bool, err error) {
-				if !valid {
-					logCycleErr(err, parserIn.Measures.RebootCycleErrorTags, logger)
-=======
 		fx.Annotated{
 			Group: "reboot_parser_validators",
-			Target: func(lastCycleValidator history.CycleValidator, eventValidator validation.Validator, loggerIn RebootLoggerIn, m Measures) ParserValidator {
+			Target: func(validatorsIn ValidatorsIn, loggerIn RebootLoggerIn, m Measures) ParserValidator {
 				rebootEventFinder := history.LastSessionFinder(validation.DestinationValidator(rebootPendingEventType))
 				cycleValidation := cycleValidation{
-					validator: history.EventOrderValidator([]string{"fully-manageable", "operational", "online", "offline", rebootPendingEventType}),
+					validator: validatorsIn.RebootCycleValidator,
 					parser:    history.RebootParser(nil),
 					callback: func(event interpreter.Event, valid bool, err error) {
 						if !valid {
 							logCycleErr(event, err, m.RebootCycleErrorTags, loggerIn.Logger)
 						}
 					},
->>>>>>> eb74e25b
 				}
 
 				return NewParserValidator(
@@ -366,25 +294,6 @@
 		labels := getTimeElapsedHistogramLabels(currentEvent)
 		m.RebootToManageableHistogram.With(labels).Observe(duration)
 	}, nil
-}
-
-func createBootDurationCallback(m Measures) func(interpreter.Event, float64) {
-	return func(event interpreter.Event, duration float64) {
-		if m.BootToManageableHistogram != nil {
-			labels := getTimeElapsedHistogramLabels(event)
-			m.BootToManageableHistogram.With(labels).Observe(duration)
-		}
-
-	}
-}
-
-func createRebootToManageableCallback(m Measures) func(currentEvent interpreter.Event, startingEvent interpreter.Event, duration float64) {
-	return func(currentEvent interpreter.Event, startingEvent interpreter.Event, duration float64) {
-		if m.RebootToManageableHistogram != nil {
-			labels := getTimeElapsedHistogramLabels(currentEvent)
-			m.RebootToManageableHistogram.With(labels).Observe(duration)
-		}
-	}
 }
 
 func createEventValidator(config EventValidationConfig) (validation.Validator, error) {
