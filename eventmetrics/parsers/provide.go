/**
 * Copyright 2021 Comcast Cable Communications Management, LLC
 *
 * Licensed under the Apache License, Version 2.0 (the "License");
 * you may not use this file except in compliance with the License.
 * You may obtain a copy of the License at
 *
 *     http://www.apache.org/licenses/LICENSE-2.0
 *
 * Unless required by applicable law or agreed to in writing, software
 * distributed under the License is distributed on an "AS IS" BASIS,
 * WITHOUT WARRANTIES OR CONDITIONS OF ANY KIND, either express or implied.
 * See the License for the specific language governing permissions and
 * limitations under the License.
 *
 */

package parsers

import (
	"errors"
	"time"

	"github.com/xmidt-org/interpreter"
	"github.com/xmidt-org/interpreter/history"
	"github.com/xmidt-org/interpreter/validation"

	"github.com/xmidt-org/arrange"
	"github.com/xmidt-org/glaukos/eventmetrics/queue"
	"github.com/xmidt-org/glaukos/events"
	"go.uber.org/fx"
	"go.uber.org/zap"
)

const (
	defaultValidFrom                  = -8766 * time.Hour // 1 year
	defaultValidTo                    = time.Hour
	defaultMinBootDuration            = 10 * time.Second
	defaultBirthdateAlignmentDuration = 60 * time.Second

	rebootPendingEventType = "reboot-pending"
)

var (
	errWrongEventValidatorKey = errors.New("not an event validator key")
	errWrongCycleValidatorKey = errors.New("not a cycle validator key")
	errNonExistentKey         = errors.New("key does not exist")
)

type RebootParserConfig struct {
	EventValidators []EventValidationConfig
	CycleValidators []CycleValidationConfig
}

type CycleValidationConfig struct {
	Key                string
	CycleType          string
	MetadataValidators []string
}

// ValidationConfig is the config for each of the validators
type EventValidationConfig struct {
	Key                        string
	BootTimeValidator          TimeValidationConfig
	BirthdateValidator         TimeValidationConfig
	ValidEventTypes            []string
	MinBootDuration            time.Duration
	BirthdateAlignmentDuration time.Duration
}

// TimeValidationConfig is the config used for time validation.
type TimeValidationConfig struct {
	ValidFrom    time.Duration
	ValidTo      time.Duration
	MinValidYear int
}

type RebootParserIn struct {
	fx.In
	Logger      *zap.Logger
	Measures    Measures
	CodexClient *events.CodexClient
}

// Provide bundles everything needed for setting up all of the event objects
// for easier wiring into an uber fx application.
func Provide() fx.Option {
	return fx.Options(
		ProvideEventMetrics(),
		events.Provide(),
		provideParsers(),
		fx.Provide(
			arrange.UnmarshalKey("rebootDurationParser", RebootParserConfig{}),
			createEventValidator,
<<<<<<< HEAD
			func(config RebootParserConfig) (history.CycleValidator, error) {
				return createCycleValidators(config.CycleValidators)
			},
			func(config RebootParserConfig) (validation.Validator, error) {
				var validators validation.Validators
				for _, config := range config.EventValidators {
					validator, err := createEventValidator(config)
					if err != nil {
						return nil, err
					}
					validators = append(validators, validator)
				}

				return validators, nil
=======
			func(config RebootParserConfig) history.CycleValidator {
				validators := []history.CycleValidator{
					history.TransactionUUIDValidator(),
					history.MetadataValidator(config.MetadataValidators, true),
					history.SessionOnlineValidator(func(events []interpreter.Event, id string) bool {
						return false
					}),
					history.SessionOfflineValidator(func(events []interpreter.Event, id string) bool {
						return false
					}),
				}

				return history.CycleValidators(validators)
>>>>>>> 1735ca67
			},
		),
	)
}

func provideParsers() fx.Option {
	return fx.Provide(
		fx.Annotated{
			Group: "parsers",
			Target: func(measures Measures, logger *zap.Logger) queue.Parser {
				return &MetadataParser{
					measures: measures,
					name:     "metadata",
					logger:   logger.With(zap.String("parser", "metadata")),
				}
			},
		},
		fx.Annotated{
			Group: "parsers",
			Target: func(cycleValidator history.CycleValidator, eventValidator validation.Validator, parserIn RebootParserIn) queue.Parser {
				name := "reboot_duration_parser"
				logger := parserIn.Logger.With(zap.String("parser", name))
				comparators := history.Comparators([]history.Comparator{
					history.OlderBootTimeComparator(),
				})

				rebootEventFinder := history.LastSessionFinder(validation.DestinationValidator(rebootPendingEventType))
				parserValidators := createParserValidators(cycleValidator, eventValidator, logger, parserIn.Measures)
				return &RebootDurationParser{
<<<<<<< HEAD
					name:                "reboot_duration_parser",
					finder:              history.LastSessionFinder(validation.DestinationValidator("reboot-pending")),
					entireCycleParser:   history.LastCycleToCurrentParser(comparators),
					lastCycleParser:     history.LastCycleParser(comparators),
					lastCycleValidators: cycleValidators,
					rebootEventsParser:  history.RebootParser(comparators),
					// rebootValidators: // TODO: add reboot parsers
					eventValidator: eventValidator,
					measures:       parserIn.Measures,
					client:         parserIn.CodexClient,
					logger:         parserIn.Logger,
				}
			},
		},
	)
}

func createCycleValidator(config CycleValidationConfig) (history.CycleValidator, error) {
	validationType := ParseValidationType(config.Key)
	if validationType == unknown {
		return nil, errNonExistentKey
	}

	switch validationType {
	case consistentMetadata:
		return history.MetadataValidator(config.MetadataValidators, true), nil
	case uniqueTransactionID:
		return history.TransactionUUIDValidator(), nil
	case sessionOnline:
		return history.SessionOnlineValidator(func(events []interpreter.Event, id string) bool {
			if len(events) > 0 {
				return id == events[0].SessionID
			}
			return false
		}), nil
	case sessionOffline:
		return history.SessionOfflineValidator(func(events []interpreter.Event, id string) bool {
			if len(events) > 0 {
				return id == events[len(events)-1].SessionID
			}
			return false
		}), nil
	default:
		return nil, errWrongCycleValidatorKey
	}
}
=======
					name:                 name,
					relevantEventsParser: history.LastCycleToCurrentParser(comparators),
					parserValidators:     parserValidators,
					calculators: []DurationCalculator{
						BootDurationCalculator(logger, createBootDurationCallback(parserIn.Measures)),
						&EventToCurrentCalculator{
							logger:          logger,
							successCallback: createRebootToManageableCallback(parserIn.Measures),
							eventFinder:     rebootEventFinder,
						},
					},
					measures: parserIn.Measures,
					client:   parserIn.CodexClient,
					logger:   logger,
				}
			},
		},
	)
}

func createBootDurationCallback(m Measures) func(interpreter.Event, float64) {
	return func(event interpreter.Event, duration float64) {
		labels := getTimeElapsedHistogramLabels(event)
		m.BootToManageableHistogram.With(labels).Observe(duration)
	}
}

func createRebootToManageableCallback(m Measures) func(interpreter.Event, interpreter.Event, float64) {
	return func(currentEvent interpreter.Event, startingEvent interpreter.Event, duration float64) {
		labels := getTimeElapsedHistogramLabels(currentEvent)
		m.RebootToManageableHistogram.With(labels).Observe(duration)
	}
}

func createParserValidators(lastCycleValidator history.CycleValidator, eventValidator validation.Validator, logger *zap.Logger, measures Measures) []ParserValidator {
	rebootEventFinder := history.LastSessionFinder(validation.DestinationValidator(rebootPendingEventType))
	parserValidators := []ParserValidator{
		&parserValidator{
			cycleParser:     history.LastCycleParser(nil),
			cycleValidator:  lastCycleValidator,
			eventsValidator: eventValidator,
			shouldActivate: func(_ []interpreter.Event, _ interpreter.Event) bool {
				return true
			},
			eventsValidationCallback: func(event interpreter.Event, valid bool, err error) {
				if !valid {
					logEventError(logger, measures.EventErrorTags, err, event)
				}
			},
			cycleValidationCallback: func(valid bool, err error) {
				if !valid {
					logCycleErr(err, measures.BootCycleErrorTags, logger)
				}
			},
		},
		&parserValidator{
			cycleParser:    history.RebootParser(nil),
			cycleValidator: history.EventOrderValidator([]string{"fully-manageable", "operational", "online", "offline", rebootPendingEventType}),
			shouldActivate: func(events []interpreter.Event, currentEvent interpreter.Event) bool {
				if _, err := rebootEventFinder.Find(events, currentEvent); err != nil {
					return false
				}
				return true
			},
			cycleValidationCallback: func(valid bool, err error) {
				if !valid {
					logCycleErr(err, measures.RebootCycleErrorTags, logger)
				}
			},
		},
	}

	return parserValidators
}

func createEventValidator(config RebootParserConfig) validation.Validator {
	config = checkTimeValidations(config)
>>>>>>> 1735ca67

func createEventValidator(config EventValidationConfig) (validation.Validator, error) {
	validationType := ParseValidationType(config.Key)
	if validationType == unknown {
		return nil, errNonExistentKey
	}

	switch validationType {
	case bootTimeValidation:
		config = checkTimeValidations(config)
		bootTimeValidator := validation.TimeValidator{
			Current:      time.Now,
			ValidFrom:    config.BootTimeValidator.ValidFrom,
			ValidTo:      config.BootTimeValidator.ValidTo,
			MinValidYear: config.BootTimeValidator.MinValidYear,
		}
		return validation.BootTimeValidator(bootTimeValidator), nil
	case birthdateValidation:
		config = checkTimeValidations(config)
		birthdateValidator := validation.TimeValidator{
			Current:      time.Now,
			ValidFrom:    config.BootTimeValidator.ValidFrom,
			ValidTo:      config.BootTimeValidator.ValidTo,
			MinValidYear: config.BootTimeValidator.MinValidYear,
		}
		return validation.BirthdateValidator(birthdateValidator), nil
	case minBootDuration:
		config = checkTimeValidations(config)
		return validation.BootDurationValidator(config.MinBootDuration), nil
	case birthdateAlignment:
		config = checkTimeValidations(config)
		return validation.BirthdateAlignmentValidator(config.BirthdateAlignmentDuration), nil
	case validEventType:
		return validation.EventTypeValidator(config.ValidEventTypes), nil
	case consistentDeviceID:
		return validation.ConsistentDeviceIDValidator(), nil
	default:
		return nil, errWrongEventValidatorKey
	}
}

func createCycleValidators(configs []CycleValidationConfig) (history.CycleValidator, error) {
	// TODO: add for different cycle checks
	var validators history.CycleValidators
	for _, config := range configs {
		validator, err := createCycleValidator(config)
		if err != nil {
			return nil, err
		}
		validators = append(validators, validator)
	}

	return validators, nil
}

func checkTimeValidations(config EventValidationConfig) EventValidationConfig {
	if config.BootTimeValidator.ValidFrom == 0 {
		config.BootTimeValidator.ValidFrom = defaultValidFrom
	}

	if config.BirthdateValidator.ValidFrom == 0 {
		config.BirthdateValidator.ValidFrom = defaultValidFrom
	}

	if config.BootTimeValidator.ValidTo == 0 {
		config.BootTimeValidator.ValidTo = defaultValidTo
	}

	if config.BirthdateValidator.ValidTo == 0 {
		config.BirthdateValidator.ValidTo = defaultValidTo
	}

	if config.MinBootDuration == 0 {
		config.MinBootDuration = defaultMinBootDuration
	}

	if config.BirthdateAlignmentDuration == 0 {
		config.BirthdateAlignmentDuration = defaultBirthdateAlignmentDuration
	}

	return config
}<|MERGE_RESOLUTION|>--- conflicted
+++ resolved
@@ -91,8 +91,6 @@
 		provideParsers(),
 		fx.Provide(
 			arrange.UnmarshalKey("rebootDurationParser", RebootParserConfig{}),
-			createEventValidator,
-<<<<<<< HEAD
 			func(config RebootParserConfig) (history.CycleValidator, error) {
 				return createCycleValidators(config.CycleValidators)
 			},
@@ -107,21 +105,6 @@
 				}
 
 				return validators, nil
-=======
-			func(config RebootParserConfig) history.CycleValidator {
-				validators := []history.CycleValidator{
-					history.TransactionUUIDValidator(),
-					history.MetadataValidator(config.MetadataValidators, true),
-					history.SessionOnlineValidator(func(events []interpreter.Event, id string) bool {
-						return false
-					}),
-					history.SessionOfflineValidator(func(events []interpreter.Event, id string) bool {
-						return false
-					}),
-				}
-
-				return history.CycleValidators(validators)
->>>>>>> 1735ca67
 			},
 		),
 	)
@@ -151,18 +134,20 @@
 				rebootEventFinder := history.LastSessionFinder(validation.DestinationValidator(rebootPendingEventType))
 				parserValidators := createParserValidators(cycleValidator, eventValidator, logger, parserIn.Measures)
 				return &RebootDurationParser{
-<<<<<<< HEAD
-					name:                "reboot_duration_parser",
-					finder:              history.LastSessionFinder(validation.DestinationValidator("reboot-pending")),
-					entireCycleParser:   history.LastCycleToCurrentParser(comparators),
-					lastCycleParser:     history.LastCycleParser(comparators),
-					lastCycleValidators: cycleValidators,
-					rebootEventsParser:  history.RebootParser(comparators),
-					// rebootValidators: // TODO: add reboot parsers
-					eventValidator: eventValidator,
-					measures:       parserIn.Measures,
-					client:         parserIn.CodexClient,
-					logger:         parserIn.Logger,
+					name:                 name,
+					relevantEventsParser: history.LastCycleToCurrentParser(comparators),
+					parserValidators:     parserValidators,
+					calculators: []DurationCalculator{
+						BootDurationCalculator(logger, createBootDurationCallback(parserIn.Measures)),
+						&EventToCurrentCalculator{
+							logger:          logger,
+							successCallback: createRebootToManageableCallback(parserIn.Measures),
+							eventFinder:     rebootEventFinder,
+						},
+					},
+					measures: parserIn.Measures,
+					client:   parserIn.CodexClient,
+					logger:   logger,
 				}
 			},
 		},
@@ -198,27 +183,6 @@
 		return nil, errWrongCycleValidatorKey
 	}
 }
-=======
-					name:                 name,
-					relevantEventsParser: history.LastCycleToCurrentParser(comparators),
-					parserValidators:     parserValidators,
-					calculators: []DurationCalculator{
-						BootDurationCalculator(logger, createBootDurationCallback(parserIn.Measures)),
-						&EventToCurrentCalculator{
-							logger:          logger,
-							successCallback: createRebootToManageableCallback(parserIn.Measures),
-							eventFinder:     rebootEventFinder,
-						},
-					},
-					measures: parserIn.Measures,
-					client:   parserIn.CodexClient,
-					logger:   logger,
-				}
-			},
-		},
-	)
-}
-
 func createBootDurationCallback(m Measures) func(interpreter.Event, float64) {
 	return func(event interpreter.Event, duration float64) {
 		labels := getTimeElapsedHistogramLabels(event)
@@ -273,10 +237,6 @@
 
 	return parserValidators
 }
-
-func createEventValidator(config RebootParserConfig) validation.Validator {
-	config = checkTimeValidations(config)
->>>>>>> 1735ca67
 
 func createEventValidator(config EventValidationConfig) (validation.Validator, error) {
 	validationType := ParseValidationType(config.Key)
