--- conflicted
+++ resolved
@@ -261,157 +261,6 @@
 	)
 }
 
-<<<<<<< HEAD
-func createDurationCalculators(f *touchstone.Factory, configs []TimeElapsedConfig, m Measures, loggerIn RebootLoggerIn) ([]DurationCalculator, error) {
-	calculators := make([]DurationCalculator, len(configs))
-	for i, config := range configs {
-		if len(config.Name) == 0 {
-			return nil, errBlankHistogramName
-		}
-
-		options := prometheus.HistogramOpts{
-			Name:    config.Name,
-			Help:    fmt.Sprintf("time elapsed between a %s event and fully-manageable event in s", config.EventType),
-			Buckets: []float64{60, 120, 180, 240, 300, 360, 420, 480, 540, 600, 900, 1200, 1500, 1800, 3600, 7200, 14400, 21600},
-		}
-
-		if err := m.addTimeElapsedHistogram(f, options, firmwareLabel, hardwareLabel, rebootReasonLabel); err != nil {
-			return nil, err
-		}
-
-		sessionType := enums.ParseSessionType(config.SessionType)
-		var finder Finder
-		if sessionType == enums.Previous {
-			finder = history.LastSessionFinder(validation.DestinationValidator(config.EventType))
-		} else {
-			finder = history.CurrentSessionFinder(validation.DestinationValidator(config.EventType))
-		}
-
-		callback, err := createTimeElapsedCallback(m, config.Name)
-		if err != nil {
-			return nil, err
-		}
-
-		calculator, err := NewEventToCurrentCalculator(finder, callback, loggerIn.Logger)
-		if err != nil {
-			return nil, err
-		}
-
-		calculators[i] = calculator
-	}
-
-	return calculators, nil
-}
-
-func createBootDurationCallback(m Measures) (func(interpreter.Event, float64), error) {
-	if m.BootToManageableHistogram == nil {
-		return nil, errNilBootHistogram
-	}
-
-	return func(event interpreter.Event, duration float64) {
-		AddDuration(m.BootToManageableHistogram, duration, event)
-	}, nil
-}
-
-func createTimeElapsedCallback(m Measures, name string) (func(interpreter.Event, interpreter.Event, float64), error) {
-	if m.TimeElapsedHistograms == nil {
-		return nil, errNilHistogram
-	}
-
-	histogram, found := m.TimeElapsedHistograms[name]
-
-	if !found {
-		return nil, errNilHistogram
-	}
-
-	return func(currentEvent interpreter.Event, startingEvent interpreter.Event, duration float64) {
-		AddDuration(histogram, duration, currentEvent)
-	}, nil
-}
-
-func createEventValidator(config EventValidationConfig) (validation.Validator, error) {
-	validationType := enums.ParseValidationType(config.Key)
-	if validationType == enums.UnknownValidation {
-		return nil, errNonExistentKey
-	}
-
-	switch validationType {
-	case enums.BootTimeValidation:
-		config = checkTimeValidations(config)
-		bootTimeValidator := validation.TimeValidator{
-			Current:      time.Now,
-			ValidFrom:    config.BootTimeValidator.ValidFrom,
-			ValidTo:      config.BootTimeValidator.ValidTo,
-			MinValidYear: config.BootTimeValidator.MinValidYear,
-		}
-		return validation.BootTimeValidator(bootTimeValidator), nil
-	case enums.BirthdateValidation:
-		config = checkTimeValidations(config)
-		birthdateValidator := validation.TimeValidator{
-			Current:      time.Now,
-			ValidFrom:    config.BootTimeValidator.ValidFrom,
-			ValidTo:      config.BootTimeValidator.ValidTo,
-			MinValidYear: config.BootTimeValidator.MinValidYear,
-		}
-		return validation.BirthdateValidator(birthdateValidator), nil
-	case enums.MinBootDuration:
-		config = checkTimeValidations(config)
-		return validation.BootDurationValidator(config.MinBootDuration), nil
-	case enums.BirthdateAlignment:
-		config = checkTimeValidations(config)
-		return validation.BirthdateAlignmentValidator(config.BirthdateAlignmentDuration), nil
-	case enums.ValidEventType:
-		return validation.EventTypeValidator(config.ValidEventTypes), nil
-	case enums.ConsistentDeviceID:
-		return validation.ConsistentDeviceIDValidator(), nil
-	default:
-		return nil, errWrongEventValidatorKey
-	}
-}
-
-func createCycleValidator(config CycleValidationConfig) (history.CycleValidator, error) {
-	validationType := enums.ParseValidationType(config.Key)
-	if validationType == enums.UnknownValidation {
-		return nil, errNonExistentKey
-	}
-
-	switch validationType {
-	case enums.ConsistentMetadata:
-		return history.MetadataValidator(config.MetadataValidators, true), nil
-	case enums.UniqueTransactionID:
-		return history.TransactionUUIDValidator(), nil
-	case enums.SessionOnline:
-		return history.SessionOnlineValidator(func(events []interpreter.Event, id string) bool {
-			return false
-		}), nil
-	case enums.SessionOffline:
-		return history.SessionOfflineValidator(func(events []interpreter.Event, id string) bool {
-			return false
-		}), nil
-	case enums.EventOrder:
-		return history.EventOrderValidator(config.EventOrder), nil
-	default:
-		return nil, errWrongCycleValidatorKey
-	}
-}
-
-func createCycleValidators(configs []CycleValidationConfig, cycleType enums.CycleType) (history.CycleValidator, error) {
-	var validators history.CycleValidators
-	for _, config := range configs {
-		if enums.ParseCycleType(config.CycleType) == cycleType {
-			validator, err := createCycleValidator(config)
-			if err != nil {
-				return nil, err
-			}
-			validators = append(validators, validator)
-		}
-	}
-
-	return validators, nil
-}
-
-=======
->>>>>>> 7014a791
 func checkTimeValidations(config EventValidationConfig) EventValidationConfig {
 	if config.BootTimeValidator.ValidFrom == 0 {
 		config.BootTimeValidator.ValidFrom = defaultValidFrom
