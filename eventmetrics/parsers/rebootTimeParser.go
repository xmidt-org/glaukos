--- conflicted
+++ resolved
@@ -49,19 +49,6 @@
 // RebootDurationParser is triggered whenever glaukos receives a fully-manageable event. Validates the event
 // and the last boot-cycle, calculating the boot and reboot durations.
 type RebootDurationParser struct {
-<<<<<<< HEAD
-	name                string
-	finder              Finder
-	eventValidator      validation.Validator
-	entireCycleParser   EventsParser
-	lastCycleParser     EventsParser
-	rebootEventsParser  EventsParser
-	lastCycleValidators []CycleValidator
-	rebootValidators    []CycleValidator
-	logger              *zap.Logger
-	client              EventClient
-	measures            Measures
-=======
 	name                 string
 	relevantEventsParser EventsParser
 	parserValidators     []ParserValidator
@@ -69,7 +56,6 @@
 	logger               *zap.Logger
 	client               EventClient
 	measures             Measures
->>>>>>> 1735ca67
 }
 
 // Name implements the Parser interface.
@@ -119,21 +105,11 @@
 		return
 	}
 
-<<<<<<< HEAD
-	// parse the events that need validation
-	eventsToValidate, err := p.lastCycleParser.Parse(bootCycle, event)
-	if err != nil {
-		p.measures.TotalUnparsableEvents.With(prometheus.Labels{parserLabel: p.name}).Add(1.0)
-		p.measures.RebootUnparsableCount.With(prometheus.Labels{firmwareLabel: firmwareVal,
-			hardwareLabel: hardwareVal, reasonLabel: fatalErrReason}).Add(1.0)
-		return
-=======
 	allValid := true
 	for _, parserValidator := range p.parserValidators {
 		if valid, _ := parserValidator.Validate(relevantEvents, currentEvent); !valid {
 			allValid = false
 		}
->>>>>>> 1735ca67
 	}
 
 	if !allValid {
@@ -141,15 +117,6 @@
 		return
 	}
 
-<<<<<<< HEAD
-	// TODO: validate reboot events
-
-	// If there are calculation errors, add to the appropriate error counters.
-	if valid := p.calculateDurations(bootCycle, event); !valid {
-		p.measures.TotalUnparsableEvents.With(prometheus.Labels{parserLabel: p.name}).Add(1.0)
-		p.measures.RebootUnparsableCount.With(prometheus.Labels{firmwareLabel: firmwareVal,
-			hardwareLabel: hardwareVal, reasonLabel: calculationErrReason}).Add(1.0)
-=======
 	calculationValid := true
 	for _, calculator := range p.calculators {
 		if err := calculator.Calculate(relevantEvents, currentEvent); err != nil && !errors.Is(err, errEventNotFound) {
@@ -160,7 +127,6 @@
 
 	if !calculationValid {
 		p.addToUnparsableCounters(firmwareVal, hardwareVal, calculationErrReason)
->>>>>>> 1735ca67
 	}
 }
 
@@ -189,11 +155,7 @@
 	}
 
 	events := p.client.GetEvents(deviceID)
-<<<<<<< HEAD
-	bootCycle, err := p.entireCycleParser.Parse(events, event)
-=======
 	bootCycle, err := p.relevantEventsParser.Parse(events, currentEvent)
->>>>>>> 1735ca67
 	if err != nil {
 		p.logger.Info("parsing error", zap.Error(err), zap.String("event id", currentEvent.TransactionUUID), zap.String("device id", deviceID))
 		return []interpreter.Event{}, err
@@ -213,189 +175,8 @@
 
 }
 
-<<<<<<< HEAD
-// find individual errors with events and add to metrics
-func (p *RebootDurationParser) validateEvents(events []interpreter.Event, event interpreter.Event) bool {
-	deviceID, _ := event.DeviceID()
-	allValid := true
-	for _, event := range events {
-		if valid, err := p.eventValidator.Valid(event); !valid {
-			allValid = false
-			p.logEventError(err, event, deviceID)
-		}
-	}
-
-	return allValid
-}
-
-// run all cycle validators on the list of events, add tags to metrics
-func (p *RebootDurationParser) validateCycle(cycle []interpreter.Event) bool {
-	allValid := true
-	var allErrors validation.Errors
-	for _, cycleValidator := range p.lastCycleValidators {
-		if valid, err := cycleValidator.Valid(cycle); !valid {
-			allValid = false
-			allErrors = append(allErrors, err)
-		}
-	}
-
-	if allErrors != nil {
-		p.logger.Info("invalid cycle", zap.String("tags", tagsToString(allErrors.UniqueTags())))
-	}
-
-	for _, tag := range allErrors.UniqueTags() {
-		p.measures.RebootCycleErrors.With(prometheus.Labels{reasonLabel: tag.String()}).Add(1.0)
-	}
-
-	return allValid
-}
-
-// Calculates difference between birthdate and boot-time of the event, as well as the
-// duration between reboot-pending event and fully-manageable event. Logs in metrics and returns false
-// if there is an error, true if no errors.
-func (p *RebootDurationParser) calculateDurations(cycle []interpreter.Event, event interpreter.Event) bool {
-	allValid := true
-	labels := getTimeElapsedHistogramLabels(event)
-	if bootDuration, err := p.calculateBootDuration(event); err != nil {
-		allValid = false
-	} else {
-		p.measures.BootToManageableHistogram.With(labels).Observe(bootDuration)
-	}
-
-	if rebootDuration, err := p.timeBetweenEvents(cycle, event); err != nil {
-		if !errors.Is(err, errInvalidTimeElapsed) {
-			allValid = false
-		}
-	} else {
-		p.measures.RebootToManageableHistogram.With(labels).Observe(rebootDuration)
-	}
-
-	return allValid
-}
-
-// calcualate the time between getting new boot-time and birthdate of event
-func (p *RebootDurationParser) calculateBootDuration(event interpreter.Event) (float64, error) {
-	bootTime, _ := event.BootTime()
-	bootTimeUnix := time.Unix(bootTime, 0)
-	birthdateUnix := time.Unix(0, event.Birthdate)
-	var bootDuration float64
-	if bootTime > 0 && event.Birthdate > 0 {
-		bootDuration = birthdateUnix.Sub(bootTimeUnix).Seconds()
-	}
-
-	if bootDuration <= 0 {
-		deviceID, _ := event.DeviceID()
-		p.logger.Error("invalid time calculated", zap.String("deviceID", deviceID), zap.Float64("invalid time elapsed", bootDuration), zap.String("incoming event", event.TransactionUUID))
-		return -1, errInvalidTimeElapsed
-	}
-
-	return bootDuration, nil
-}
-
-// calculate the time between current event and another event in the history
-func (p *RebootDurationParser) timeBetweenEvents(bootCycle []interpreter.Event, event interpreter.Event) (float64, error) {
-	currentBirthdate := time.Unix(0, event.Birthdate)
-	startingEvent, err := p.finder.Find(bootCycle, event)
-	if err != nil {
-		p.logger.Error("time calculation error", zap.Error(err))
-		return -1, err
-	}
-
-	startingEventTime := time.Unix(0, startingEvent.Birthdate)
-	var timeElapsed float64
-	if event.Birthdate > 0 && startingEvent.Birthdate > 0 {
-		timeElapsed = currentBirthdate.Sub(startingEventTime).Seconds()
-	}
-
-	if timeElapsed <= 0 {
-		deviceID, _ := event.DeviceID()
-		p.logger.Error("time calculation error",
-			zap.String("deviceID", deviceID),
-			zap.String("incoming event", event.TransactionUUID),
-			zap.String("comparison event", startingEvent.TransactionUUID),
-			zap.Float64("time calculated", timeElapsed))
-		return -1, errInvalidTimeElapsed
-	}
-
-	return timeElapsed, nil
-
-}
-
-// log an event error to metrics
-func (p *RebootDurationParser) logEventError(err error, event interpreter.Event, deviceID string) {
-	hardwareVal, firmwareVal, _ := getHardwareFirmware(event)
-	eventID := event.TransactionUUID
-
-	var taggedErrs validation.TaggedErrors
-	var taggedErr validation.TaggedError
-	if errors.As(err, &taggedErrs) {
-		p.logger.Info("event validation error", zap.String("tags", tagsToString(taggedErrs.UniqueTags())), zap.String("event id", eventID), zap.String("device id", deviceID))
-		for _, tag := range taggedErrs.UniqueTags() {
-			p.measures.RebootEventErrors.With(prometheus.Labels{firmwareLabel: firmwareVal,
-				hardwareLabel: hardwareVal, reasonLabel: tag.String()}).Add(1.0)
-		}
-	} else if errors.As(err, &taggedErr) {
-		p.logger.Info("event validation error", zap.String("tags", taggedErr.Tag().String()), zap.String("event id", eventID), zap.String("device id", deviceID))
-		p.measures.RebootEventErrors.With(prometheus.Labels{firmwareLabel: firmwareVal,
-			hardwareLabel: hardwareVal, reasonLabel: taggedErr.Tag().String()}).Add(1.0)
-	} else if err != nil {
-		p.logger.Info("event validation error; no tags", zap.Error(err), zap.String("event id", eventID), zap.String("device id", deviceID))
-		p.measures.RebootEventErrors.With(prometheus.Labels{firmwareLabel: firmwareVal,
-			hardwareLabel: hardwareVal, reasonLabel: validation.Unknown.String()}).Add(1.0)
-	}
-}
-
-// grab relevant information from event metadata and return prometheus labels
-func getTimeElapsedHistogramLabels(event interpreter.Event) prometheus.Labels {
-	hardwareVal, firmwareVal, _ := getHardwareFirmware(event)
-	rebootReason, reasonFound := event.GetMetadataValue(rebootReasonMetadataKey)
-	if !reasonFound {
-		rebootReason = unknownReason
-	}
-
-	return prometheus.Labels{
-		hardwareLabel:     hardwareVal,
-		firmwareLabel:     firmwareVal,
-		rebootReasonLabel: rebootReason,
-	}
-}
-
-// get hardware and firmware values from event metadata, returning false if either one or both are not found
-func getHardwareFirmware(event interpreter.Event) (hardwareVal string, firmwareVal string, found bool) {
-	hardwareVal, hardwareFound := event.GetMetadataValue(hardwareMetadataKey)
-	firmwareVal, firmwareFound := event.GetMetadataValue(firmwareMetadataKey)
-
-	found = true
-	if !hardwareFound || !firmwareFound {
-		found = false
-		if !hardwareFound {
-			hardwareVal = unknownReason
-		}
-
-		if !firmwareFound {
-			firmwareVal = unknownReason
-		}
-	}
-
-	return
-}
-
-func tagsToString(tags []validation.Tag) string {
-	var output strings.Builder
-	output.WriteRune('[')
-	for i, tag := range tags {
-		if i > 0 {
-			output.WriteRune(',')
-			output.WriteRune(' ')
-		}
-		output.WriteString(tag.String())
-	}
-	output.WriteRune(']')
-	return output.String()
-=======
 func (p *RebootDurationParser) addToUnparsableCounters(firmwareVal string, hardwareVal string, reason string) {
 	p.measures.TotalUnparsableEvents.With(prometheus.Labels{parserLabel: p.name}).Add(1.0)
 	p.measures.RebootUnparsableCount.With(prometheus.Labels{firmwareLabel: firmwareVal,
 		hardwareLabel: hardwareVal, reasonLabel: reason}).Add(1.0)
->>>>>>> 1735ca67
 }